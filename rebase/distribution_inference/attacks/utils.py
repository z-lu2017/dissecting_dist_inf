--- conflicted
+++ resolved
@@ -28,10 +28,5 @@
         If yes, make one and return. Else use same as base config.
     """
     train_config_adv = replace(train_config)
-<<<<<<< HEAD
     train_config_adv.misc_config = attack_config.adv_misc_config
-=======
-    if attack_config.adv_diff_misc_config:
-        train_config_adv.misc_config = attack_config.adv_misc_config
->>>>>>> 479eb812
     return train_config_adv