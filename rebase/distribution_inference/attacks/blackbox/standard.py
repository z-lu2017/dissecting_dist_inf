--- conflicted
+++ resolved
@@ -29,13 +29,9 @@
             preds_vic.preds_on_distr_1,
             ground_truth[0],
             self.config,
-<<<<<<< HEAD
             epochwise_version=epochwise_version,
             multi=multi,
             multi2=multi2)
-=======
-            epochwise_version=epochwise_version,)
->>>>>>> 10202b60
         # Get accuracies on second data distribution
         adv_accs_2, victim_accs_2, acc_2 = threshold_test_per_dist(
             calc_acc,
@@ -43,13 +39,9 @@
             preds_vic.preds_on_distr_2,
             ground_truth[1],
             self.config,
-<<<<<<< HEAD
             epochwise_version=epochwise_version,
             multi=multi,
             multi2=multi2)
-=======
-            epochwise_version=epochwise_version,)
->>>>>>> 10202b60
 
         # Get best adv accuracies for both distributions, across all ratios
         chosen_distribution = 0
