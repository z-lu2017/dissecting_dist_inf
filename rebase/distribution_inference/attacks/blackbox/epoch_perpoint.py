--- conflicted
+++ resolved
@@ -57,15 +57,8 @@
             ground_truth=ground_truth[0])
         # Get data for second distribution
         adv_accs_2, adv_preds_2, victim_accs_2, victim_preds_2, final_thresholds_2, classes_use = perpoint_threshold_test_per_dist(
-<<<<<<< HEAD
             p2,
             pv2,
-=======
-            PredictionsOnOneDistribution(preds_adv2.preds_on_distr_2.preds_property_1-preds_adv1.preds_on_distr_2.preds_property_1,
-                                         preds_adv2.preds_on_distr_2.preds_property_2-preds_adv1.preds_on_distr_2.preds_property_2),
-            PredictionsOnOneDistribution(preds_vic2.preds_on_distr_2.preds_property_1-preds_vic1.preds_on_distr_2.preds_property_1,
-                                         preds_vic2.preds_on_distr_2.preds_property_2-preds_vic1.preds_on_distr_2.preds_property_2),
->>>>>>> 165afc96
             self.config,
             order=o2,
             ground_truth=ground_truth[1])
