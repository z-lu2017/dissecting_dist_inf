--- conflicted
+++ resolved
@@ -55,25 +55,7 @@
         # No concept of "choice" (are we in the Matrix :P)
         choice_information = (None, None)
         return [(acc, preds), (None, None), choice_information]
-<<<<<<< HEAD
-    """
-    def attack(self,
-               preds_adv: PredictionsOnDistributions,
-               preds_vic: PredictionsOnDistributions,
-               ground_truth: Tuple[List, List] = None,
-               calc_acc: Callable = None,
-               epochwise_version: bool = False):
-        
-            Perform Threshold-Test and Loss-Test attacks using
-            given accuracies of models.
-        
-        #assert calc_acc is not None, "Must provide function to compute accuracy"
-        assert not (
-            self.config.multi2 and self.config.multi), "No implementation for both multi model"
-        assert not (
-            epochwise_version and self.config.multi2), "No implementation for both epochwise and multi model"
-        frac = 0.3
-=======
+    
     
     def _get_kl_preds(self, ka, kb, kc1, kc2):
         # Apply sigmoid to ones that are not already sigmoided
@@ -115,8 +97,23 @@
             pairwise_comparisons = (x_ - y_)
         preds = np.array([z[xx, yy] for z in pairwise_comparisons])
         return preds
->>>>>>> 24982767
-
+"""
+    def attack(self,
+               preds_adv: PredictionsOnDistributions,
+               preds_vic: PredictionsOnDistributions,
+               ground_truth: Tuple[List, List] = None,
+               calc_acc: Callable = None,
+               epochwise_version: bool = False):
+        
+            Perform Threshold-Test and Loss-Test attacks using
+            given accuracies of models.
+        
+        #assert calc_acc is not None, "Must provide function to compute accuracy"
+        assert not (
+            self.config.multi2 and self.config.multi), "No implementation for both multi model"
+        assert not (
+            epochwise_version and self.config.multi2), "No implementation for both epochwise and multi model"
+        frac = 0.3
         # Get values using data from first distribution
         preds_1_first, preds_1_second = get_kl_preds(
             preds_adv.preds_on_distr_1.preds_property_1,
@@ -173,57 +170,4 @@
         x_, y_ = 1 - x, 1 - y
         first_term = x * (np.log(x) - np.log(y))
         second_term = x_ * (np.log(x_) - np.log(y_))
-<<<<<<< HEAD
-    return np.mean(first_term + second_term, 1)
-def pairwise_compare(x, y, xx, yy):
-    x_ = np.expand_dims(x, 2)
-    y_ = np.expand_dims(y, 2)
-    y_ = np.transpose(y_, (0, 2, 1))
-    pairwise_comparisons = (x_ > y_)
-    preds = np.array([z[xx, yy] for z in pairwise_comparisons])
-    return preds
-
-
-def pairwise_compare(x, y, xx, yy, voting: bool):
-    x_ = np.expand_dims(x, 2)
-    y_ = np.expand_dims(y, 2)
-    y_ = np.transpose(y_, (0, 2, 1))
-    if voting:
-        pairwise_comparisons = (x_ > y_)
-    else:
-        pairwise_comparisons = (x_ - y_)
-    preds = np.array([z[xx, yy] for z in pairwise_comparisons])
-    return preds
-
-
-def get_kl_preds(ka, kb, kc1, kc2, frac: float, voting: bool, not_using_logits: bool = False):
-    # Apply sigmoid to ones that are not already sigmoided
-    ka_, kb_ = ka, kb
-    kc1_, kc2_ = kc1, kc2
-    if not not_using_logits:
-        ka_, kb_ = sigmoid(ka), sigmoid(kb)
-        kc1_, kc2_ = sigmoid(kc1), sigmoid(kc2)
-
-    # Consider all unique pairs of models
-    xx, yy = np.triu_indices(ka.shape[0], k=1)
-    # Randomly pick pairs of models
-    random_pick = np.random.permutation(xx.shape[0])[:int(frac * xx.shape[0])]
-    xx, yy = xx[random_pick], yy[random_pick]
-
-    # Compare the KL divergence between the two distributions
-    # For both sets of victim models
-    KL_vals_1_a = np.array([KL(ka_, x) for x in kc1_])
-    KL_vals_1_b = np.array([KL(kb_, x) for x in kc1_])
-    KL_vals_2_a = np.array([KL(ka_, x) for x in kc2_])
-    KL_vals_2_b = np.array([KL(kb_, x) for x in kc2_])
-
-    preds_first = pairwise_compare(
-        KL_vals_1_a, KL_vals_1_b, xx, yy, voting=voting)
-    preds_second = pairwise_compare(
-        KL_vals_2_a, KL_vals_2_b, xx, yy, voting=voting)
-
-    # Compare KL values
-    return preds_first, preds_second
-=======
-    return np.mean(first_term + second_term, 1)
->>>>>>> 24982767
+    return np.mean(first_term + second_term, 1)