--- conflicted
+++ resolved
@@ -211,13 +211,6 @@
     """Configuration used when training models"""
     values: List
     """List of values (on property specified) to launch attack against"""
-<<<<<<< HEAD
-    tries: int = 1
-    """Number of times to try each attack experiment"""
-    black_box: Optional[BlackBoxAttackConfig] = None
-    """Configuration for black-box attacks"""
-=======
->>>>>>> f662c3ac
     white_box: Optional[WhiteBoxAttackConfig] = None
     """Configuration for white-box attacks"""
     black_box: Optional[BlackBoxAttackConfig] = None
