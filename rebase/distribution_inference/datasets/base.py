import os
import numpy as np
from torch.utils.data import DataLoader, Dataset
from tqdm import tqdm
import torch.nn as nn
from typing import List
import warnings

from distribution_inference.utils import check_if_inside_cluster, warning_string, log
from distribution_inference.config import DatasetConfig, TrainConfig, WhiteBoxAttackConfig
from distribution_inference.attacks.whitebox.utils import get_weight_layers
import distribution_inference.datasets.utils as utils


class Constants:
    splits = ["victim", "adv"]
    if check_if_inside_cluster():
        base_data_directory = "/scratch/as9rw/datasets/"
        base_models_directory = "/scratch/as9rw/"
    else:
        base_data_directory = "/p/adversarialml/as9rw/datasets/"
        base_models_directory = "/p/adversarialml/as9rw/"


class DatasetInformation:
    def __init__(self,
                 name: str,
                 data_path: str,
                 models_path: str,
                 properties: list,
                 values: dict,
                 property_focus: dict = None,
                 epoch_wise: bool = False,
                 num_dropped_features: int = 0):
        """
            data_path : path to dataset
            models_path: path to models
            properties: list of properties supported for experiments
            values(dict): list of values for each property
        """
        self.base_data_dir = os.path.join(
            Constants.base_data_directory, data_path)
        self.base_models_dir = os.path.join(
            Constants.base_models_directory, models_path)
        self.epoch_wise = epoch_wise
        if epoch_wise:
            self.base_models_dir = os.path.join(
                self.base_models_dir, "epoch_wise")
        self.name = name
        self.properties = properties
        self.values = values
        self.property_focus = property_focus
        self.num_dropped_features = num_dropped_features

    def get_model(self, cpu: bool = False, full_model: bool = False) -> nn.Module:
        raise NotImplementedError(
            f"Implement method to model for {self.name} dataset")

    def get_model_for_dp(self, cpu: bool = False) -> nn.Module:
        raise NotImplementedError(
            f"DP Training not supported for {self.name} dataset")

    def generate_victim_adversary_splits(self, adv_ratio: float, test_ratio: float, num_tries: int):
        """
            Generate and store data offline for victim and adversary
            using the given dataset. Use this method only once for the
            same set of experiments.
        """
        raise NotImplementedError(
            "Dataset does not have a method to generate victim and adversary splits")


class CustomDataset(Dataset):
    def __init__(self):
        self.num_samples = None

    def __len__(self):
        """
            self.num_samples should be populated in
            init to compute the number of samples.
        """
        return self.num_samples

    def __getitem__(self, idx):
        """
            Should return (datum, attribute, class-label)
        """
        raise NotImplementedError("Dataset does not implement __getitem__")


class CustomDatasetWrapper:
    def __init__(self, data_config: DatasetConfig, skip_data: bool = False,label_noise:bool=0):
        """
            self.ds_train and self.ds_val should be set to
            datasets to be used to train and evaluate.
        """
        self.prop = data_config.prop
        self.ratio = data_config.value
        self.split = data_config.split
        self.classify = data_config.classify
        self.augment = data_config.augment
        self.cwise_samples = data_config.cwise_samples
        self.drop_senstive_cols = data_config.drop_senstive_cols
        self.scale = data_config.scale
        self.squeeze = data_config.squeeze
        self.processed_variant = data_config.processed_variant

        # Either set ds_train and ds_val here
        # Or set them inside get_loaders
        self.info_object = None
        self.skip_data = skip_data
        self.num_features_drop = 0
        self.label_noise = label_noise
    def get_loaders(self, batch_size: int,
                    shuffle: bool = True,
                    eval_shuffle: bool = False,
                    val_factor: float = 1,
                    num_workers: int = 0,
                    prefetch_factor: int = 2):
        # This function should return new loaders at every call
        train_loader = DataLoader(
            self.ds_train,
            batch_size=batch_size,
            shuffle=shuffle,
            num_workers=num_workers,
            worker_init_fn=utils.worker_init_fn,
            #pin_memory=True,
            prefetch_factor=prefetch_factor
        )

        test_loader = DataLoader(
            self.ds_val,
            batch_size=batch_size * val_factor,
            shuffle=eval_shuffle,
            num_workers=num_workers,
            worker_init_fn=utils.worker_init_fn,
            #pin_memory=True,
            prefetch_factor=prefetch_factor
        )

        return train_loader, test_loader

    def prepare_processed_data(self, loader):
        raise NotImplementedError("No concept of processed features for this dataset")

    def get_processed_val_loader(self, batch_size: int,
                                 shuffle: bool = False,
                                 val_factor: float = 1,
                                 num_workers: int = 0,
                                 prefetch_factor: int = 2):
        test_loader = DataLoader(
            self.ds_val_processed,
            batch_size=batch_size * val_factor,
            shuffle=shuffle,
            num_workers=num_workers,
            worker_init_fn=utils.worker_init_fn,
            #pin_memory=True,
            prefetch_factor=prefetch_factor
        )

        return test_loader

    def get_save_dir(self, train_config: TrainConfig, full_model: bool=False) -> str:
        """
            Return path to directory where models will be saved,
            for a given configuration.
        """
        raise NotImplementedError(
            "Function to fetch model save path not implemented")

    def get_save_path(self, train_config: TrainConfig, name: str) -> str:
        """
            Function to get prefix + name for saving
            the model.
        """
        prefix = self.get_save_dir(train_config)
        if name is None:
            return prefix
        return os.path.join(prefix, name)

    # Check with this model exists
    def check_if_exists(self, model_check_path, model_id):
        # Get folder of models to check
        for model_name in os.listdir(model_check_path):
            if model_name.startswith(model_id + "_"):
                return True
        return False

    def load_model(self, path: str,
                   on_cpu: bool = False,
                   full_model: bool = False) -> nn.Module:
        """Load model from a given path"""
        raise NotImplementedError("Function to load model not implemented")

    def __str__(self):
        return f"{type(self).__name__}(prop={self.prop}, ratio={self.ratio}, split={self.split}, classify={self.classify})"

    def _get_model_paths(self,
                         train_config: TrainConfig,
                         n_models: int = None,
                         shuffle: bool = True,
                         full_model: bool = False,
                         custom_models_path: str = None) -> List:
        # Get path to load models
        if custom_models_path:
            folder_path = custom_models_path
        else:
            folder_path = self.get_save_dir(train_config, full_model)
        model_paths = os.listdir(folder_path)
        if shuffle:
            model_paths = np.random.permutation(model_paths)
        total_models = len(model_paths) if n_models is None else n_models
        log(f"Available models: {total_models}")
        return model_paths, folder_path, total_models

    def get_models(self,
                   train_config: TrainConfig,
                   n_models: int = None,
                   on_cpu: bool = False,
                   shuffle: bool = True,
                   epochwise_version: bool = False,
<<<<<<< HEAD
                   get_names:bool=False):
=======
                   full_model: bool = False,
                   custom_models_path: str = None):
>>>>>>> 47e81b2e
        """
            Load models. Either return list of requested models, or a 
            list of list of models, where each nested list is the model's
            state across iterations of being trained (sorted in epoch order)
        """
        # Get path to load models
        model_paths, folder_path, total_models = self._get_model_paths(
            train_config,
            n_models=n_models,
            shuffle=shuffle,
            full_model=full_model,
            custom_models_path=custom_models_path)
        i = 0
        models = []
        mp = []
        with tqdm(total=total_models, desc="Loading models") as pbar:
            for mpath in model_paths:
                # Break reading if requested number of models is reached
                if i >= n_models:
                    break

                # Skip models with model_num below train_config.offset
                if not (mpath.startswith("adv_train_") or mpath == "full" or mpath == "drop") and (not custom_models_path) and int(mpath.split("_")[0]) <= train_config.offset:
                    continue

                # Skip any directories we may stumble upon
                if epochwise_version:
                    if os.path.isdir(os.path.join(folder_path, mpath)):
                        # Make sure not accidentally looking into model with adv-trained models
                        if not (mpath.startswith("adv_train_") or mpath == "full"):
                            models_inside = []
                            # Sort according to epoch number in the name : %d_ format
                            files_inside = os.listdir(
                                os.path.join(folder_path, mpath))
                            files_inside.sort(
                                key=lambda x: int(x.split("_")[0]))
                            for mpath_inside in files_inside:
                                model = self.load_model(os.path.join(
                                    folder_path, mpath, mpath_inside),
                                    on_cpu=on_cpu,
                                    full_model=full_model)
                                models_inside.append(model)
                            models.append(models_inside)
                            i += 1
                            mp.append(os.path.join(mpath,mpath_inside))
                    else:
                        # Not a folder- we want to look only at epoch_wise information
                        continue
                elif os.path.isdir(os.path.join(folder_path, mpath)):
                    continue
                else:
                    model = self.load_model(os.path.join(
                        folder_path, mpath), on_cpu=on_cpu,
                        full_model=full_model)
                    models.append(model)
                    i += 1
                    mp.append(mpath)

                pbar.update()

        if len(models) == 0:
            raise ValueError(
                f"No models found in the given path {folder_path}")

        if epochwise_version:
            # Assert that all models have the same number of epochs
            if not np.all([len(x) == len(models[0]) for x in models]):
                raise ValueError(
                    f"Number of epochs not same in all models")

        if n_models is not None and len(models) != n_models:
            warnings.warn(warning_string(
                f"\nNumber of models loaded ({len(models)}) is less than requested ({n_models})"))
        if get_names:
            return np.array(models, dtype='object'),mp
        else:
            return np.array(models, dtype='object')

    def get_model_features(self,
                           train_config: TrainConfig,
                           attack_config: WhiteBoxAttackConfig,
                           n_models: int = None,
                           on_cpu: bool = False,
                           shuffle: bool = True,
                           epochwise_version: bool = False,
                           full_model: bool = False,
                           custom_models_path: str = None):
        """
            Extract features for a given model.
            Make sure only the parts that are needed inside the model are extracted
        """
        # Get path to load models
        model_paths, folder_path, total_models = self._get_model_paths(
            train_config,
            n_models=n_models,
            shuffle=shuffle,
            full_model=full_model,
            custom_models_path=custom_models_path)
        i = 0
        feature_vectors = []
        with tqdm(total=total_models, desc="Loading models") as pbar:
            for mpath in model_paths:
                # Break reading if requested number of models is reached
                if i >= n_models:
                    break

                # Skip models with model_num below train_config.offset
                if not (mpath.startswith("adv_train_") or mpath == "full" or mpath == "drop") and (not custom_models_path) and int(mpath.split("_")[0]) <= train_config.offset:
                    continue

                # Skip any directories we may stumble upon
                if epochwise_version:
                    if os.path.isdir(os.path.join(folder_path, mpath)):
                        # Make sure not accidentally looking into model with adv-trained models
                        if not (mpath.startswith("adv_train_") or mpath == "full"):
                            features_inside = []
                            # Sort according to epoch number in the name : %d_ format
                            files_inside = os.listdir(
                                os.path.join(folder_path, mpath))
                            files_inside.sort(
                                key=lambda x: int(x.split("_")[0]))
                            for mpath_inside in files_inside:
                                model = self.load_model(os.path.join(
                                    folder_path, mpath, mpath_inside),
                                    on_cpu=on_cpu,
                                    full_model=full_model)
                                # Extract model features
                                # Get model params, shift to GPU
                                dims, feature_vector = get_weight_layers(
                                    model, attack_config)
                                features_inside.append(feature_vector)
                            feature_vectors.append(features_inside)
                            i += 1
                    else:
                        # Not a folder- we want to look only at epoch_wise information
                        continue
                elif os.path.isdir(os.path.join(folder_path, mpath)):
                    continue
                else:
                    # Load model
                    model = self.load_model(os.path.join(
                        folder_path, mpath), on_cpu=on_cpu,
                        full_model=full_model)

                    # Extract model features
                    # Get model params, shift to GPU
                    dims, feature_vector = get_weight_layers(
                        model, attack_config)
                    feature_vectors.append(feature_vector)
                    i += 1

                # Update progress
                pbar.update(1)

        if len(feature_vectors) == 0:
            raise ValueError(
                f"No models found in the given path {folder_path}")

        if epochwise_version:
            # Assert that all models have the same number of epochs
            if not np.all([len(x) == len(feature_vectors[0]) for x in feature_vectors]):
                raise ValueError(
                    f"Number of epochs not same in all models")

        if n_models is not None and len(feature_vectors) != n_models:
            warnings.warn(warning_string(
                f"\nNumber of models loaded ({len(feature_vectors)}) is less than requested ({n_models})"))

        feature_vectors = np.array(feature_vectors, dtype='object')
        return dims, feature_vectors
    def get_features(self,
                           train_config: TrainConfig,
                           attack_config: WhiteBoxAttackConfig,
                           models
                           ):
        """
            Extract features for an array of models.
            Make sure only the parts that are needed inside the model are extracted
            Not compatible with epochwise yet
        """
        
        feature_vectors = []
        for m in models:
            dims, feature_vector = get_weight_layers(
                        m, attack_config)
            feature_vectors.append(feature_vector)

        if len(feature_vectors) == 0:
            raise ValueError(
                f"No models found")


        if len(feature_vectors) != len(models):
            warnings.warn(warning_string(
                f"\nNumber of models loaded ({len(feature_vectors)}) is less than requested ({n_models})"))

        feature_vectors = np.array(feature_vectors, dtype='object')
        return dims, feature_vectors
<|MERGE_RESOLUTION|>--- conflicted
+++ resolved
@@ -219,12 +219,9 @@
                    on_cpu: bool = False,
                    shuffle: bool = True,
                    epochwise_version: bool = False,
-<<<<<<< HEAD
-                   get_names:bool=False):
-=======
+                   get_names:bool=False,
                    full_model: bool = False,
                    custom_models_path: str = None):
->>>>>>> 47e81b2e
         """
             Load models. Either return list of requested models, or a 
             list of list of models, where each nested list is the model's
