from sklearn.model_selection import train_test_split
import pickle
import pandas as pd
import numpy as np
import os
from tqdm import tqdm
import torch as ch
import torch.nn as nn

from distribution_inference.config import TrainConfig, DatasetConfig
from distribution_inference.models.core import MLPFourLayer, MLPFiveLayer
import distribution_inference.datasets.base as base
import distribution_inference.datasets.utils as utils
from distribution_inference.training.utils import load_model


class DatasetInformation(base.DatasetInformation):
    def __init__(self, epoch: bool = False, num_dropped_features: int = 0):
        ratios = [0.0, 0.1, 0.2, 0.3, 0.4, 0.5, 0.6, 0.7, 0.8, 0.9, 1.0]
        self.num_features = 3611 + 3
        self.num_classes = 20
        super().__init__(name="Texas 100 v2",
                         data_path="texas_100_v2/",
                         models_path="models_texas",
                         properties=["sex", "race", "ethnicity"],
                         values={"sex": ratios, "race": ratios,
                                 "ethnicity": ratios},
                         property_focus={
                             "sex": 'female',
                             "race": 'white',
                             "ethnicity": 'hispanic'},
                         epoch_wise=epoch,
                         num_dropped_features=num_dropped_features)

    def get_model(self, cpu: bool = False) -> nn.Module:
<<<<<<< HEAD
        model = MLPFiveLayer(n_inp=self.num_features,
=======
        num_eff_features = self.num_features - self.num_dropped_features
        model = MLPFourLayer(n_inp=num_eff_features,
>>>>>>> 52d849e7
                             num_classes=self.num_classes)
        if not cpu:
            model = model.cuda()
        return model

    def get_model_for_dp(self, cpu: bool = False) -> nn.Module:
<<<<<<< HEAD
        model = MLPFiveLayer(n_inp=self.num_features,
=======
        num_eff_features = self.num_features - self.num_dropped_features
        model = MLPFourLayer(n_inp=num_eff_features,
>>>>>>> 52d849e7
                             num_classes=self.num_classes)
        if not cpu:
            model = model.cuda()
        return model

    # Process, handle one-hot conversion of data etc
    def _process_df(self, df):
        def oneHotCatVars(x, colname):
            df_1 = x.drop(columns=colname, axis=1)
            df_2 = pd.get_dummies(x[colname], prefix=colname, prefix_sep=':')
            return (pd.concat([df_1, df_2], axis=1, join='inner'))

        colnames = [
            'type_of_admission', 'source_of_admission',
            'pat_status', 'admitting_diagnosis']
        for colname in colnames:
            df = oneHotCatVars(df, colname)
        return df

    def generate_victim_adversary_splits(self,
                                         adv_ratio=0.25,
                                         test_ratio: float = 0.25,
                                         num_tries: int = 300):
        """
            Generate and store data offline for victim and adversary
            using the given dataset. Use this method only once for the
            same set of experiments.
        """
        # Use THCIC-ID to create victim/adv splits, since
        # these are different hospitals and would be a great
        # way to split the data
        x = pickle.load(open(os.path.join(
            self.base_data_dir, "texas_100_v2_features.p"), 'rb'))
        y = pickle.load(open(os.path.join(
            self.base_data_dir, "texas_100_v2_labels.p"), 'rb'))

        x = np.array(x, dtype=np.float32)
        y = np.array(y, dtype=np.int32)

        # Dataset-specific column information
        columns = ["thcic_id", "sex", "type_of_admission",
                   "source_of_admission", "length_of_stay",
                   "pat_age", "pat_status", "race", "ethnicity",
                   "total_charges", "admitting_diagnosis", "label"]
        relevant_columns = ["sex", "race", "ethnicity"]
        relevant_indices = [columns.index(x) for x in relevant_columns]

        # Skip classes that have either have mostly 1s or 0s for relevant columns
        labels, counts = np.unique(y, return_counts=True)
        labels_to_skip = []
        for ri in relevant_indices:
            for label in labels:
                mean_ratio = np.mean(x[(y == label), ri])
                if mean_ratio < 0.2 or mean_ratio > 0.8:
                    labels_to_skip.append(label)
        labels_to_skip = list(set(labels_to_skip))
        if len(labels_to_skip) > 0:
            pick_these = np.logical_not(np.isin(y, labels_to_skip))
            x = x[pick_these]
            y = y[pick_these]
            # Recompute labels and their counts
            labels, counts = np.unique(y, return_counts=True)

        # Pick only top 20 classes out of the remaining ones
        # Ditch everything else
        top_n = labels[np.argsort(counts)[-20:]]
        which_to_keep = np.isin(y, top_n)
        x = x[which_to_keep]
        y = y[which_to_keep]
        # Renumber labels to 0, 1, 2, according to their frequency
        label_map = {x: i for i, x in enumerate(top_n)}
        y = np.array([label_map[x] for x in y])

        # Convert race to white/non-white: 0.75 is White (0), rest are non-White (1)
        x[:, columns.index("race")] = 1 * (x[:, columns.index("race")] != 0.75)

        # TODO: Account for labels in split creation as well
        # Function to convery labels to one-hot
        def to_onehot(z):
            onehot = np.zeros((z.size, y.max()+1))
            onehot[np.arange(z.size), z] = 1
            return onehot

        # Function to split data, on the basis of hospital IDs
        # Useful for victim/adv splits as well as train/val splits
        def create_split(data_, ratio, labels_):
            # We ideally want a split of the hospitals such that the
            # resulting distributions are as similar as possible
            data = np.copy(data_)
            thcic_ids = np.unique(data[:, 0])
            # Convert labels to onehot
            onehot_labels = to_onehot(labels_)

            best_splits, best_dist = None, np.inf
            # Keep trying different random splits
            iterator = tqdm(range(num_tries))
            for _ in iterator:
                # Create random splits on thcic-ids
                vic_ids, adv_ids = train_test_split(
                    list(range(len(thcic_ids))), test_size=ratio)
                # Look at the "L2" distance in the ratios of relevance for specified columns
                relevant_indices_vic = np.any(
                    [data[:, 0] == thcic_ids[id_] for id_ in vic_ids], 0)
                relevant_indices_adv = np.any(
                    [data[:, 0] == thcic_ids[id_] for id_ in adv_ids], 0)
                vic_sim = np.mean(
                    data[relevant_indices_vic][:, relevant_indices], 0)
                adv_sim = np.mean(
                    data[relevant_indices_adv][:, relevant_indices], 0)
                # Also use onehot representation in similarities
                vic_label_sim = np.mean(onehot_labels[relevant_indices_vic], 0)
                adv_label_sim = np.mean(onehot_labels[relevant_indices_adv], 0)
                # Combine label-sim to normal-sim
                vic_sim = np.concatenate((vic_sim, vic_label_sim))
                adv_sim = np.concatenate((adv_sim, adv_label_sim))
                # Look at their L-2 distance
                vic_dist = np.linalg.norm(vic_sim - adv_sim)
                if vic_dist < best_dist:
                    best_dist = vic_dist
                    best_splits = relevant_indices_vic, relevant_indices_adv
                    iterator.set_description(
                        "L-2 Loss for split: %.5f" % best_dist)
            return best_splits

        # First, create victim-adv split
        victim_ids, adv_ids = create_split(x, adv_ratio, y)
        x_victim, y_victim = x[victim_ids], y[victim_ids]
        x_adv, y_adv = x[adv_ids], y[adv_ids]

        # Now, create train-test splits for both victim and adv
        victim_train_ids, _ = create_split(
            x_victim, test_ratio, y_victim)
        adv_train_ids, _ = create_split(
            x_adv, test_ratio, y_adv)

        # Add 'label' to end of x
        x = np.concatenate((x, np.expand_dims(y, axis=1)), axis=1)

        # Create a dataframe out of original data (to process)
        df = pd.DataFrame(x, columns=columns)

        # Process the DF
        df = self._process_df(df)

        # Split into victim & adv DFs
        df_victim = df.iloc[victim_ids]
        df_adv = df.iloc[adv_ids]

        # Add train/test identifier
        is_train_col_vic, is_train_col_adv = np.zeros(
            len(df_victim)), np.zeros(len(df_adv))
        is_train_col_vic[victim_train_ids] = 1
        is_train_col_adv[adv_train_ids] = 1
        df_victim['is_train'] = is_train_col_vic
        df_adv['is_train'] = is_train_col_adv

        # Reset index
        df_victim.reset_index(drop=True, inplace=True)
        df_adv.reset_index(drop=True, inplace=True)

        # Save processed data
        df_victim.to_pickle(os.path.join(
            self.base_data_dir, "texas_100_v2_victim.pkl"))
        df_adv.to_pickle(os.path.join(
            self.base_data_dir, "texas_100_v2_adv.pkl"))


class _Texas:
    def __init__(self, drop_senstive_cols=False):
        self.drop_senstive_cols = drop_senstive_cols
        self.columns = ["thcic_id", "sex", "type_of_admission",
                        "source_of_admission", "length_of_stay",
                        "pat_age", "pat_status", "race", "ethnicity",
                        "total_charges", "admitting_diagnosis"]
        self.relevant_columns = ["sex", "race", "ethnicity"]
        self.load_data()

    # Return data with desired property ratios
    def get_x_y(self, P):
        # Scale X values
        Y = P['label'].to_numpy()
        cols_drop = ['label']
        if self.drop_senstive_cols:
            cols_drop += ['sex', 'race', 'ethnicity']
        X = P.drop(columns=cols_drop, axis=1)
        # Convert specific columns to one-hot
        cols = X.columns
        X = X.to_numpy()
        return (X.astype(float), np.expand_dims(Y, 1), cols)

    def get_data(self, split, prop_ratio, filter_prop,
                 custom_limit=None, scale: float = 1.0):

        def prepare_one_set(TRAIN_DF, TEST_DF):
            # Apply filter to data
            TRAIN_DF = self.get_filter(TRAIN_DF, filter_prop,
                                       split, prop_ratio, is_test=0,
                                       custom_limit=custom_limit,
                                       scale=scale)
            TEST_DF = self.get_filter(TEST_DF, filter_prop,
                                      split, prop_ratio, is_test=1,
                                      custom_limit=custom_limit,
                                      scale=scale)

            (x_tr, y_tr, cols), (x_te, y_te, cols) = self.get_x_y(
                TRAIN_DF), self.get_x_y(TEST_DF)

            return (x_tr, y_tr), (x_te, y_te), cols

        if split == "victim":
            return prepare_one_set(self.train_df_vic, self.test_df_vic)
        return prepare_one_set(self.train_df_adv, self.test_df_adv)

    def load_data(self):
        info_object = DatasetInformation()

        def split_and_remove(data):
            data_train = data[data['is_train'] == True]
            data_test = data[data['is_train'] == False]
            # Drop 'is_train' column
            data_train.drop(columns=['is_train'], inplace=True)
            data_test.drop(columns=['is_train'], inplace=True)
            return data_train, data_test

        # Load victim & adv DFs
        # TODO- This step is quite slow right now
        # Need to speed this up (load only the requested split, perhaps)
        victim_df = pd.read_pickle(os.path.join(
            info_object.base_data_dir, "texas_100_v2_victim.pkl"))
        adv_df = pd.read_pickle(os.path.join(
            info_object.base_data_dir, "texas_100_v2_adv.pkl"))
        # Drop 'thcic_id' from both DFs
        victim_df.drop(columns=['thcic_id'], inplace=True)
        adv_df.drop(columns=['thcic_id'], inplace=True)

        self.train_df_vic, self.test_df_vic = split_and_remove(victim_df)
        self.train_df_adv, self.test_df_adv = split_and_remove(adv_df)

    # Fet appropriate filter with sub-sampling according to ratio and property
    def get_filter(self, df, filter_prop, split, ratio, is_test,
                   custom_limit=None, scale: float = 1.0):
        if filter_prop == "none":
            return df
        elif filter_prop == "sex":
            def lambda_fn(x): return x['sex'] == 1
        elif filter_prop == "race":
            def lambda_fn(x): return x['race'] == 0
        elif filter_prop == "ethnicity":
            def lambda_fn(x): return x['ethnicity'] == 0

        # TODO- Figure out appropriate sub-sample sizes
        # For this dataaset
        prop_wise_sample_sizes = {
            "adv": {
                "sex": (14000, 3000),
                "race": (14000, 3000),
                "ethnicity": (9000, 2000)
            },
            "victim": {
                "sex": (40000, 8000),
                "race": (35000, 8000),
                "ethnicity": (35000, 8000)
            },
        }

        if custom_limit is None:
            sample_size = prop_wise_sample_sizes[split][filter_prop][is_test]
            sample_size = int(scale * sample_size)
        else:
            sample_size = custom_limit
        return utils.multiclass_heuristic(
            df, lambda_fn, ratio,
            sample_size,
            n_tries=10,
            class_col='label',
            verbose=False)


class TexasSet(base.CustomDataset):
    def __init__(self, data, targets, squeeze=False):
        self.data = ch.from_numpy(data).float()
        self.targets = ch.from_numpy(targets).float()
        self.squeeze = squeeze
        self.num_samples = len(self.data)

    def __getitem__(self, index):
        x = self.data[index]
        y = self.targets[index]

        if self.squeeze:
            y = y.squeeze()

        # Set property label to -1
        # Not really used, but ensures compatibility with methods
        # from utils
        return x, y, -1


# Wrapper for easier access to dataset
class TexasWrapper(base.CustomDatasetWrapper):
    def __init__(self, data_config: DatasetConfig, skip_data: bool = False):
        super().__init__(data_config, skip_data)
        if not skip_data:
            self.ds = _Texas(drop_senstive_cols=self.drop_senstive_cols)
        self.num_features_drop = 3

    def load_data(self, custom_limit=None):
        return self.ds.get_data(split=self.split,
                                prop_ratio=self.ratio,
                                filter_prop=self.prop,
                                custom_limit=custom_limit,
                                scale=self.scale)

    def get_loaders(self, batch_size: int,
                    custom_limit=None,
                    shuffle: bool = True,
                    eval_shuffle: bool = False):
        train_data, val_data, _ = self.load_data(custom_limit)
        self.ds_train = TexasSet(*train_data, squeeze=self.squeeze)
        self.ds_val = TexasSet(*val_data, squeeze=self.squeeze)
        return super().get_loaders(batch_size, shuffle=shuffle,
                                   eval_shuffle=eval_shuffle,)

    def load_model(self, path: str, on_cpu: bool = False) -> nn.Module:
        info_object = DatasetInformation(
            num_dropped_features=self.num_features_drop)
        model = info_object.get_model(cpu=on_cpu)
        return load_model(model, path)

    def get_save_dir(self, train_config: TrainConfig) -> str:
        info_object = DatasetInformation(
            num_dropped_features=self.num_features_drop)
        base_models_dir = info_object.base_models_dir
        dp_config = None
        if train_config.misc_config is not None:
            dp_config = train_config.misc_config.dp_config

        if dp_config is None:
            base_path = os.path.join(base_models_dir, "normal")
        else:
            base_path = os.path.join(
                base_models_dir, "DP_%.2f" % dp_config.epsilon)

        save_path = os.path.join(base_path, self.prop, self.split)
        if self.ratio is not None:
            save_path = os.path.join(save_path, str(self.ratio))

        if self.scale != 1.0:
            save_path = os.path.join(
                self.scalesave_path, "sample_size_scale:{}".format(self.scale))
        if self.drop_senstive_cols:
            save_path = os.path.join(save_path, "drop")

        # Make sure this directory exists
        if not os.path.isdir(save_path):
            os.makedirs(save_path)

        return save_path<|MERGE_RESOLUTION|>--- conflicted
+++ resolved
@@ -33,24 +33,16 @@
                          num_dropped_features=num_dropped_features)
 
     def get_model(self, cpu: bool = False) -> nn.Module:
-<<<<<<< HEAD
-        model = MLPFiveLayer(n_inp=self.num_features,
-=======
         num_eff_features = self.num_features - self.num_dropped_features
         model = MLPFourLayer(n_inp=num_eff_features,
->>>>>>> 52d849e7
                              num_classes=self.num_classes)
         if not cpu:
             model = model.cuda()
         return model
 
     def get_model_for_dp(self, cpu: bool = False) -> nn.Module:
-<<<<<<< HEAD
-        model = MLPFiveLayer(n_inp=self.num_features,
-=======
         num_eff_features = self.num_features - self.num_dropped_features
         model = MLPFourLayer(n_inp=num_eff_features,
->>>>>>> 52d849e7
                              num_classes=self.num_classes)
         if not cpu:
             model = model.cuda()
