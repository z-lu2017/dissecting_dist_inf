--- conflicted
+++ resolved
@@ -364,11 +364,7 @@
 
 # Wrapper for easier access to dataset
 class TexasWrapper(base.CustomDatasetWrapper):
-<<<<<<< HEAD
-    def __init__(self, data_config: DatasetConfig, skip_data: bool = False,epoch:bool=False):
-=======
-    def __init__(self, data_config: DatasetConfig, skip_data: bool = False, label_noise: float = 0):
->>>>>>> 3e4b9c31
+    def __init__(self, data_config: DatasetConfig, skip_data: bool = False,epoch:bool=False,label_noise: float = 0):
         super().__init__(data_config, skip_data)
         if not skip_data:
             self.ds = _Texas(drop_senstive_cols=self.drop_senstive_cols)
@@ -398,17 +394,11 @@
         model = info_object.get_model(cpu=on_cpu)
         return load_model(model, path, on_cpu=on_cpu)
 
-<<<<<<< HEAD
-    def get_save_dir(self, train_config: TrainConfig,full_model:bool=False) -> str:
-        info_object = self.info_object
-=======
     def get_save_dir(self, train_config: TrainConfig, model_arch: str) -> str:
         info_object = DatasetInformation(
             num_dropped_features=self.num_features_drop)
->>>>>>> 3e4b9c31
         base_models_dir = info_object.base_models_dir
         dp_config = None
-        assert not full_model
         if train_config.misc_config is not None:
             dp_config = train_config.misc_config.dp_config
         
