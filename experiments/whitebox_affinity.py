from simple_parsing import ArgumentParser
from pathlib import Path
import numpy as np

from distribution_inference.datasets.utils import get_dataset_wrapper, get_dataset_information
from distribution_inference.attacks.utils import get_dfs_for_victim_and_adv, get_train_config_for_adv
from distribution_inference.attacks.whitebox.utils import wrap_into_loader, get_attack, get_train_val_from_pool
from distribution_inference.config import DatasetConfig, AttackConfig, WhiteBoxAttackConfig, TrainConfig
from distribution_inference.utils import flash_utils, warning_string
from distribution_inference.logging.core import AttackResult
from distribution_inference.attacks.whitebox.affinity.utils import get_seed_data_loader, identify_relevant_points, make_ds_and_loader


if __name__ == "__main__":
    parser = ArgumentParser(add_help=False)
    parser.add_argument(
        "--load_config", help="Specify config file",
        type=Path, required=True)
    parser.add_argument(
        "--en", help="experiment name",
        type=str, required=True)
    args = parser.parse_args()
    # Attempt to extract as much information from config file as you can
    attack_config: AttackConfig = AttackConfig.load(
        args.load_config, drop_extra_fields=False)

    # Extract configuration information from config file
    wb_attack_config: WhiteBoxAttackConfig = attack_config.white_box
    train_config: TrainConfig = attack_config.train_config
    data_config: DatasetConfig = train_config.data_config
    if train_config.misc_config is not None:
        # TODO: Figure out best place to have this logic in the module
        if train_config.misc_config.adv_config:
            # Scale epsilon by 255 if requested
            if train_config.misc_config.adv_config.scale_by_255:
                train_config.misc_config.adv_config.epsilon /= 255
    # Do the same if adv_misc_config is present
    if attack_config.adv_misc_config is not None:
        if attack_config.adv_misc_config.adv_config:
            if attack_config.adv_misc_config.adv_config.scale_by_255:
                attack_config.adv_misc_config.adv_config.epsilon /= 255

    # Make sure regression config is not being used here
    if wb_attack_config.regression_config:
        raise ValueError(
            "This script is not designed to be used with regression attacks")

    # Print out arguments
    flash_utils(attack_config)

    # Define logger
    logger = AttackResult(args.en, attack_config)

    # Get dataset wrapper
    ds_wrapper_class = get_dataset_wrapper(data_config.name)

    # Get dataset info object
    ds_info = get_dataset_information(data_config.name)()

    # Create new DS object for both and victim
    data_config_adv_1, data_config_victim_1 = get_dfs_for_victim_and_adv(
        data_config)
<<<<<<< HEAD
    ds_adv_1 = ds_wrapper_class(data_config_adv_1)
    ds_vic_1 = ds_wrapper_class(data_config_victim_1, skip_data=True,label_noise=train_config.label_noise)
=======
    ds_vic_1 = ds_wrapper_class(
        data_config_victim_1, skip_data=not attack_config.victim_local_attack)
    if not attack_config.victim_local_attack:
        ds_adv_1 = ds_wrapper_class(data_config_adv_1)
>>>>>>> 47e81b2e

    # Make train config for adversarial models
    train_config_adv = get_train_config_for_adv(train_config, attack_config)

    # Load victim models for first value
    models_vic_1 = ds_vic_1.get_models(
        train_config,
        n_models=attack_config.num_victim_models,
        on_cpu=attack_config.on_cpu,
        shuffle=False,
        full_model=attack_config.victim_full_model)

    # For each value (of property) asked to experiment with
    for prop_value in attack_config.values:
        # Creata a copy of the data config, with the property value
        # changed to the current value
        data_config_adv_2, data_config_vic_2 = get_dfs_for_victim_and_adv(
            data_config, prop_value=prop_value)

        # Create new DS object for both and victim (for other ratio)
<<<<<<< HEAD
        ds_adv_2 = ds_wrapper_class(data_config_adv_2)
        ds_vic_2 = ds_wrapper_class(data_config_vic_2, skip_data=True,label_noise=train_config.label_noise)
=======
        ds_vic_2 = ds_wrapper_class(
            data_config_vic_2, skip_data=not attack_config.victim_local_attack)
        if not attack_config.victim_local_attack:
            ds_adv_2 = ds_wrapper_class(data_config_adv_2)
>>>>>>> 47e81b2e

        # Load victim's model features for other value
        models_vic_2 = ds_vic_2.get_models(
            train_config,
            n_models=attack_config.num_victim_models,
            on_cpu=attack_config.on_cpu,
            shuffle=False,
            full_model=attack_config.victim_full_model)

        # Generate test set unless victim-only mode
        # In that case, 'val' data is test data
        if not attack_config.victim_local_attack:
            test_data = wrap_into_loader(
                [models_vic_1, models_vic_2],
                batch_size=wb_attack_config.batch_size,
                shuffle=False,
                wrap_with_loader=False
            )

        # Load adv models for both ratios
        # Unless victim-only mode
        if not attack_config.victim_local_attack:
            models_adv_1 = ds_adv_1.get_models(
                train_config_adv,
                n_models=attack_config.num_total_adv_models,
                on_cpu=attack_config.on_cpu,
                shuffle=False)

            models_adv_2 = ds_adv_2.get_models(
                train_config_adv,
                n_models=attack_config.num_total_adv_models,
                on_cpu=attack_config.on_cpu,
                shuffle=False)

        for _ in range(attack_config.tries):

            # Prepare train, val data
            if attack_config.victim_local_attack:
                # Split victim models into train-val
                train_data, val_data = get_train_val_from_pool(
                    [models_vic_1, models_vic_2],
                    wb_config=wb_attack_config,
                    wrap_with_loader=False
                )
                test_data = val_data
            else:
                # Normal train-val split from adv models
                train_data, val_data = get_train_val_from_pool(
                    [models_adv_1, models_adv_2],
                    wb_config=wb_attack_config,
                    wrap_with_loader=False
                )

            # Create attacker object
            attacker_obj = get_attack(wb_attack_config.attack)(
                None, wb_attack_config)

            # Decide which models and DS to use
            models_1_use = models_vic_1 if attack_config.victim_local_attack else models_adv_1
            models_2_use = models_vic_2 if attack_config.victim_local_attack else models_adv_2
            ds_use = [ds_vic_1, ds_vic_2] if attack_config.victim_local_attack else [ds_adv_1, ds_adv_2]

            # Get seed-data
            if wb_attack_config.affinity_config.perpoint_based_selection > 0:
                if wb_attack_config.affinity_config.optimal_data_identity:
                    raise NotImplementedError("optimal_data_identity not supported with per-point selection yet")

                print(warning_string("Using Per-Point criteria for seed-data selection"))
                # Take a random sample of adv models
                models_1_sample = np.random.choice(
                    models_1_use,
                    wb_attack_config.affinity_config.perpoint_based_selection,
                    replace=False)
                models_2_sample = np.random.choice(
                    models_2_use,
                    wb_attack_config.affinity_config.perpoint_based_selection,
                    replace=False)
                # Get seed-data
                seed_data_ds, seed_data_loader = get_seed_data_loader(
                    ds_use, wb_attack_config,
                    num_samples_use=wb_attack_config.affinity_config.num_samples_use,
                    adv_models=[models_1_sample, models_2_sample])
            else:
                # Identify optimal data to use (for features) using heuristic
                if wb_attack_config.affinity_config.optimal_data_identity:
                    # Collect all data
                    seed_data_all_ds, seed_data_all_loader, seed_data_all = get_seed_data_loader(
                        ds_use, wb_attack_config,
                        also_get_raw_data=True)
                    # Take random samples from both models
                    models_1_sample = np.random.choice(
                        models_1_use,
                        wb_attack_config.affinity_config.model_sample_for_optimal_data_identity,
                        replace=False)
                    models_2_sample = np.random.choice(
                        models_2_use,
                        wb_attack_config.affinity_config.model_sample_for_optimal_data_identity,
                        replace=False)
                    models_sample = np.concatenate(
                        (models_1_sample, models_2_sample), axis=0, dtype=object)
                    # Use those to determine 'optimal' data
                    all_features = attacker_obj.make_affinity_features(
                        models_sample, seed_data_all_loader,
                        return_raw_features=True)
                    wanted_ids = identify_relevant_points(
                        all_features,
                        len(seed_data_all_ds),
                        wb_attack_config.affinity_config.num_samples_use,
                        flip_selection_logic=wb_attack_config.affinity_config.flip_selection_logic)
                    # Create loaders corresponding to these datapoints
                    seed_data_ds, seed_data_loader = make_ds_and_loader(
                        seed_data_all, wb_attack_config, wanted_ids)
                else:
                    seed_data_ds, seed_data_loader = get_seed_data_loader(
                        ds_use, wb_attack_config,
                        num_samples_use=wb_attack_config.affinity_config.num_samples_use)

            # Save seed-data in attack object, since this is needed
            # To use model later in evaluation mode, if loaded from memory
            attacker_obj.register_seed_data(seed_data_ds)

            # Make affinity features for train (adv) models
            features_train = attacker_obj.make_affinity_features(
                train_data[0], seed_data_loader, labels=train_data[1])
            # Make affinity features for victim models
            features_test = attacker_obj.make_affinity_features(
                test_data[0], seed_data_loader)
            # Make affinity features for val (adv) models, if requested
            if val_data is not None:
                if attack_config.victim_local_attack:
                    # Val is same as test
                    features_val = features_test
                else:
                    features_val = attacker_obj.make_affinity_features(
                        val_data[0], seed_data_loader)

            # Execute attack
            chosen_accuracy = attacker_obj.execute_attack(
                train_data=(features_train, train_data[1]),
                test_data=(features_test, test_data[1]),
                val_data=(features_val, val_data[1]))

            print("Test accuracy: %.3f" % chosen_accuracy)
            logger.add_results(wb_attack_config.attack,
                               prop_value, chosen_accuracy, None)

            # Save attack parameters if requested
            if wb_attack_config.save:
                attacker_obj.save_model(
                    data_config_vic_2,
                    attack_specific_info_string=str(chosen_accuracy),
                    victim_local=attack_config.victim_local_attack)

    # Save logger results
    logger.save()<|MERGE_RESOLUTION|>--- conflicted
+++ resolved
@@ -60,15 +60,10 @@
     # Create new DS object for both and victim
     data_config_adv_1, data_config_victim_1 = get_dfs_for_victim_and_adv(
         data_config)
-<<<<<<< HEAD
-    ds_adv_1 = ds_wrapper_class(data_config_adv_1)
-    ds_vic_1 = ds_wrapper_class(data_config_victim_1, skip_data=True,label_noise=train_config.label_noise)
-=======
     ds_vic_1 = ds_wrapper_class(
-        data_config_victim_1, skip_data=not attack_config.victim_local_attack)
+        data_config_victim_1, skip_data=not attack_config.victim_local_attack,label_noise=train_config.label_noise)
     if not attack_config.victim_local_attack:
         ds_adv_1 = ds_wrapper_class(data_config_adv_1)
->>>>>>> 47e81b2e
 
     # Make train config for adversarial models
     train_config_adv = get_train_config_for_adv(train_config, attack_config)
@@ -89,15 +84,10 @@
             data_config, prop_value=prop_value)
 
         # Create new DS object for both and victim (for other ratio)
-<<<<<<< HEAD
-        ds_adv_2 = ds_wrapper_class(data_config_adv_2)
-        ds_vic_2 = ds_wrapper_class(data_config_vic_2, skip_data=True,label_noise=train_config.label_noise)
-=======
         ds_vic_2 = ds_wrapper_class(
-            data_config_vic_2, skip_data=not attack_config.victim_local_attack)
+            data_config_vic_2, skip_data=not attack_config.victim_local_attack,label_noise=train_config.label_noise)
         if not attack_config.victim_local_attack:
             ds_adv_2 = ds_wrapper_class(data_config_adv_2)
->>>>>>> 47e81b2e
 
         # Load victim's model features for other value
         models_vic_2 = ds_vic_2.get_models(
