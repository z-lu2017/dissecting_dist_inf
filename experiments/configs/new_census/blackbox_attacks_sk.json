{
    "train_config": {
        "data_config": {
            "name": "new_census",
            "prop": "sex",
            "split": "adv",
            "squeeze": true,
            "value": 0.5
        },
        "epochs": 0,
        "learning_rate": 0,
        "batch_size": 0
    },
    "tries": 5,
    "black_box": {
        "granularity": 0.05,
        "num_adv_models": 50,
        "batch_size": 30000,
        "attack_type": [
            "KL"
        ],
        "ratios": [
            1.0
        ],
        "preload": true
    },
    "values": [
        0.0,
        0.1,
        0.2,
        0.3,
        0.4,
        0.6,
        0.7,
        0.8,
        0.9,
        1.0
    ],
<<<<<<< HEAD
    "num_victim_models": 250,
    "adv_model_arch": "lr",
    "victim_model_arch": "mlp2"
=======
    "num_victim_models": 10,
    "adv_model_arch": "mlp3",
    "victim_model_arch": "lr"
>>>>>>> 0679b724
}<|MERGE_RESOLUTION|>--- conflicted
+++ resolved
@@ -36,13 +36,7 @@
         0.9,
         1.0
     ],
-<<<<<<< HEAD
-    "num_victim_models": 250,
-    "adv_model_arch": "lr",
-    "victim_model_arch": "mlp2"
-=======
     "num_victim_models": 10,
     "adv_model_arch": "mlp3",
     "victim_model_arch": "lr"
->>>>>>> 0679b724
 }