--- conflicted
+++ resolved
@@ -13,18 +13,7 @@
     },
     "tries": 5,
     "values": [
-<<<<<<< HEAD
         9, 10, 11, 12, 13, 14, 15, 16, 17
-=======
-        9,
-        10,
-        11,
-        12,
-        14,
-        15,
-        16,
-        17
->>>>>>> 41b082d5
     ],
     "on_cpu": false,
     "black_box": {
@@ -34,10 +23,6 @@
         "batch_size": 512,
         "attack_type": [
             "KL",
-<<<<<<< HEAD
-            "loss_and_threshold",
-=======
->>>>>>> 41b082d5
             "threshold_perpoint"
         ],
         "ratios": [
