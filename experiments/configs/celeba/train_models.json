{
    "data_config": {
        "name": "celeba",
        "prop": "Male",
        "classify": "Smiling",
        "split": "victim",
        "value": 1.0,
        "processed_variant": false
    },
    "epochs": 10,
    "offset": 3000,
    "learning_rate": 1e-4,
    "batch_size": 128,
    "weight_decay": 1e-3,
<<<<<<< HEAD
    "num_models": 10,
=======
    "num_models": 4,
>>>>>>> 79ef0575
    "save_every_epoch": false,
    "get_best": true,
    "verbose": true,
    "model_arch": "alexnet"
}<|MERGE_RESOLUTION|>--- conflicted
+++ resolved
@@ -12,11 +12,7 @@
     "learning_rate": 1e-4,
     "batch_size": 128,
     "weight_decay": 1e-3,
-<<<<<<< HEAD
     "num_models": 10,
-=======
-    "num_models": 4,
->>>>>>> 79ef0575
     "save_every_epoch": false,
     "get_best": true,
     "verbose": true,
