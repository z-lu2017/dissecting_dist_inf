# Handle multiple workers
import torch.multiprocessing
torch.multiprocessing.set_sharing_strategy('file_system')

from distribution_inference.config.core import DPTrainingConfig, MiscTrainConfig
from distribution_inference.defenses.active.augment import AugmentDefense
from simple_parsing import ArgumentParser
from pathlib import Path
from distribution_inference.datasets.utils import get_dataset_wrapper, get_dataset_information
from distribution_inference.training.core import train
from distribution_inference.training.utils import save_model
from distribution_inference.config import TrainConfig, DatasetConfig, MiscTrainConfig
from distribution_inference.utils import flash_utils
from distribution_inference.logging.core import TrainingResult
from distribution_inference.defenses.active.shuffle import ShuffleDefense


EXTRA = False  #True
if __name__ == "__main__":
    print("started")
    parser = ArgumentParser(add_help=False)
    parser.add_argument(
        "--load_config", help="Specify config file", type=Path)
    args, remaining_argv = parser.parse_known_args()
    # Attempt to extract as much information from config file as you can
    config = TrainConfig.load(args.load_config, drop_extra_fields=False)
    # Also give user the option to provide config values over CLI
    parser = ArgumentParser(parents=[parser])
    parser.add_arguments(TrainConfig, dest="train_config", default=config)
    args = parser.parse_args(remaining_argv)
    train_config = args.train_config

    # Extract configuration information from config file
    dp_config = None
    train_config: TrainConfig = train_config
    data_config: DatasetConfig = train_config.data_config
    misc_config: MiscTrainConfig = train_config.misc_config
    if misc_config is not None:
        dp_config: DPTrainingConfig = misc_config.dp_config

        # TODO: Figure out best place to have this logic in the module
        if misc_config.adv_config:
            # Scale epsilon by 255 if requested
            if train_config.misc_config.adv_config.scale_by_255:
                train_config.misc_config.adv_config.epsilon /= 255

    # Print out arguments
    flash_utils(train_config)

    

    # Get dataset wrapper
    ds_wrapper_class = get_dataset_wrapper(data_config.name)

    # Get dataset info object
    ds_info = get_dataset_information(
        data_config.name)(train_config.save_every_epoch)
<<<<<<< HEAD
    exp_name = "_".join([config.data_config.split,
                        config.data_config.prop,
                        config.model_arch if config.model_arch else ds_info.default_model,
                        str(config.data_config.value),
                        str(config.offset)])
    # Define logger
    
    logger = TrainingResult(exp_name, train_config)
    # Create new DS object
    ds = ds_wrapper_class(data_config,epoch=train_config.save_every_epoch,label_noise=train_config.label_noise)
=======
    
    # If ShuffleDefense, get non-shuffled train loader, process, then get actual ones
    shuffle_defense = None
    if train_config.misc_config is not None:
        shuffle_defense_config = train_config.misc_config.shuffle_defense_config
        if shuffle_defense_config and not train_config.expect_extra:
            raise ValueError(
                "Need access to property labels for shuffle defense. Set expect_extra to True")

        if shuffle_defense_config is not None:
            if shuffle_defense_config.augment:
                shuffle_defense = AugmentDefense(shuffle_defense_config)
            else:
                shuffle_defense = ShuffleDefense(shuffle_defense_config)

    # Create new DS object
    ds = ds_wrapper_class(data_config,
                         epoch=train_config.save_every_epoch,
                         shuffle_defense=shuffle_defense)
>>>>>>> 41b082d5

    # train_ds, val_ds = ds.load_data()
    # print(len(train_ds))
    # print(len(val_ds))
    # exit(0)
    # train_ds, val_ds = ds.load_data()
    # y = []
    # for t in val_ds:
        # y.append(t[1])
    # print("loaded")
    # y = np.array(y)
    # print(max(np.mean(y == 1), 1 - np.mean(y == 1)))

    # Train models
    for i in range(1, train_config.num_models + 1):
        # Skip training model if it already exists
        if not train_config.save_every_epoch:
            save_path = ds.get_save_path(train_config, None)
            if ds.check_if_exists(save_path, str(i + train_config.offset)):
                print(
                    f"Model {i + train_config.offset} already exists. Skipping training.")
                continue

        print("Training classifier %d / %d" % (i, train_config.num_models))

        # Get data loaders
        train_loader, val_loader = ds.get_loaders(
            batch_size=train_config.batch_size)

        # Get model
        if dp_config is None:
            model = ds_info.get_model(model_arch=train_config.model_arch)
        else:
            model = ds_info.get_model_for_dp()

        # Train model
        if EXTRA:
            model, (vloss, vacc, extras) = train(model, (train_loader, val_loader),
                                                 train_config=train_config,
                                                 extra_options={
                "curren_model_num": i + train_config.offset,
                "save_path_fn": ds.get_save_path,
<<<<<<< HEAD
                "more_metrics": EXTRA})
            logger.add_result(data_config.value, loss=vloss, acc=vacc,**extras)
            
=======
                "more_metrics": EXTRA},
                shuffle_defense=shuffle_defense)
            logger.add_result(data_config.value, vloss, vacc, extras)
>>>>>>> 41b082d5
        else:
            model, (vloss, vacc) = train(model, (train_loader, val_loader),
                                         train_config=train_config,
                                         extra_options={
                "curren_model_num": i + train_config.offset,
<<<<<<< HEAD
                "save_path_fn": ds.get_save_path})
            logger.add_result(data_config.value, loss=vloss, acc=vacc)
=======
                "save_path_fn": ds.get_save_path},
                shuffle_defense=shuffle_defense)
            logger.add_result(data_config.value, vloss, vacc)
>>>>>>> 41b082d5

        # If saving only the final model
        if not train_config.save_every_epoch:
            # If adv training, suffix is a bit different
            if misc_config and misc_config.adv_config:
                suffix = "_%.2f_adv_%.2f.ch" % (vacc[0], vacc[1])
            else:
                suffix = "_%.2f.ch" % vacc

            # Get path to save model
            file_name = str(i + train_config.offset) + suffix
            save_path = ds.get_save_path(train_config, file_name)

            # Save model
            save_model(model, save_path)

            # Save logger
            logger.save()<|MERGE_RESOLUTION|>--- conflicted
+++ resolved
@@ -55,7 +55,6 @@
     # Get dataset info object
     ds_info = get_dataset_information(
         data_config.name)(train_config.save_every_epoch)
-<<<<<<< HEAD
     exp_name = "_".join([config.data_config.split,
                         config.data_config.prop,
                         config.model_arch if config.model_arch else ds_info.default_model,
@@ -64,10 +63,7 @@
     # Define logger
     
     logger = TrainingResult(exp_name, train_config)
-    # Create new DS object
-    ds = ds_wrapper_class(data_config,epoch=train_config.save_every_epoch,label_noise=train_config.label_noise)
-=======
-    
+   
     # If ShuffleDefense, get non-shuffled train loader, process, then get actual ones
     shuffle_defense = None
     if train_config.misc_config is not None:
@@ -86,7 +82,6 @@
     ds = ds_wrapper_class(data_config,
                          epoch=train_config.save_every_epoch,
                          shuffle_defense=shuffle_defense)
->>>>>>> 41b082d5
 
     # train_ds, val_ds = ds.load_data()
     # print(len(train_ds))
@@ -129,28 +124,17 @@
                                                  extra_options={
                 "curren_model_num": i + train_config.offset,
                 "save_path_fn": ds.get_save_path,
-<<<<<<< HEAD
-                "more_metrics": EXTRA})
-            logger.add_result(data_config.value, loss=vloss, acc=vacc,**extras)
-            
-=======
                 "more_metrics": EXTRA},
                 shuffle_defense=shuffle_defense)
             logger.add_result(data_config.value, vloss, vacc, extras)
->>>>>>> 41b082d5
         else:
             model, (vloss, vacc) = train(model, (train_loader, val_loader),
                                          train_config=train_config,
                                          extra_options={
                 "curren_model_num": i + train_config.offset,
-<<<<<<< HEAD
-                "save_path_fn": ds.get_save_path})
-            logger.add_result(data_config.value, loss=vloss, acc=vacc)
-=======
                 "save_path_fn": ds.get_save_path},
                 shuffle_defense=shuffle_defense)
             logger.add_result(data_config.value, vloss, vacc)
->>>>>>> 41b082d5
 
         # If saving only the final model
         if not train_config.save_every_epoch:
