--- conflicted
+++ resolved
@@ -14,7 +14,7 @@
 from distribution_inference.utils import flash_utils
 from distribution_inference.logging.core import TrainingResult
 from distribution_inference.defenses.active.shuffle import ShuffleDefense
-
+import os
 
 EXTRA = False  #True
 if __name__ == "__main__":
@@ -22,6 +22,8 @@
     parser = ArgumentParser(add_help=False)
     parser.add_argument(
         "--load_config", help="Specify config file", type=Path)
+    parser.add_argument('--gpu',
+                        default=None, help="device number")
     args, remaining_argv = parser.parse_known_args()
     # Attempt to extract as much information from config file as you can
     config = TrainConfig.load(args.load_config, drop_extra_fields=False)
@@ -30,7 +32,8 @@
     parser.add_arguments(TrainConfig, dest="train_config", default=config)
     args = parser.parse_args(remaining_argv)
     train_config = args.train_config
-
+    if args.gpu:
+        os.environ["CUDA_VISIBLE_DEVICES"] = args.gpu
     # Extract configuration information from config file
     dp_config = None
     train_config: TrainConfig = train_config
@@ -119,12 +122,8 @@
         if dp_config is None:
             model = ds_info.get_model(model_arch=train_config.model_arch)
         else:
-<<<<<<< HEAD
-            model = ds_info.get_model_for_dp(model_arch=train_config.model_arch)
-=======
             model = ds_info.get_model_for_dp(
                 model_arch=train_config.model_arch)
->>>>>>> aeae2ca6
 
         # Train model
         if EXTRA:
@@ -158,7 +157,7 @@
             save_path = ds.get_save_path(train_config, file_name)
 
             # Save model
-            save_model(model, save_path)
+            #save_model(model, save_path)
             # exit(0)
 
             # Save logger
