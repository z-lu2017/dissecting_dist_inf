--- conflicted
+++ resolved
@@ -1,10 +1,7 @@
 # Handle multiple workers
 import torch.multiprocessing
-<<<<<<< HEAD
 torch.multiprocessing.set_sharing_strategy('file_system')
 
-=======
->>>>>>> 8d6f2877
 import numpy as np
 from distribution_inference.config.core import DPTrainingConfig, MiscTrainConfig
 from distribution_inference.defenses.active.augment import AugmentDefense
@@ -17,16 +14,10 @@
 from distribution_inference.utils import flash_utils
 from distribution_inference.logging.core import TrainingResult
 from distribution_inference.defenses.active.shuffle import ShuffleDefense
-<<<<<<< HEAD
 import os
 
 
 EXTRA = True # False
-=======
-torch.multiprocessing.set_sharing_strategy('file_system')
-
-
->>>>>>> 8d6f2877
 if __name__ == "__main__":
     parser = ArgumentParser(add_help=False)
     parser.add_argument(
@@ -60,6 +51,7 @@
     # Print out arguments
     flash_utils(train_config)
 
+
     # Get dataset wrapper
     ds_wrapper_class = get_dataset_wrapper(data_config.name)
 
@@ -72,10 +64,6 @@
                         str(config.data_config.value),
                         str(config.offset)])
     # Define logger
-<<<<<<< HEAD
-=======
-
->>>>>>> 8d6f2877
     logger = TrainingResult(exp_name, train_config)
 
     # If ShuffleDefense, get non-shuffled train loader, process, then get actual ones
@@ -94,10 +82,9 @@
 
     # Create new DS object
     ds = ds_wrapper_class(data_config,
-<<<<<<< HEAD
-                         epoch=train_config.save_every_epoch,
-                         shuffle_defense=shuffle_defense,
-                         label_noise=train_config.label_noise)
+                          epoch=train_config.save_every_epoch,
+                          shuffle_defense=shuffle_defense,
+                          label_noise=train_config.label_noise)
 
     # train_ds, val_ds = ds.load_data()
     # y = []
@@ -106,29 +93,18 @@
     # print("loaded")
     # y = np.array(y)
     # print(max(np.mean(y == 1), 1 - np.mean(y == 1)))
-=======
-                          epoch=train_config.save_every_epoch,
-                          shuffle_defense=shuffle_defense,
-                          label_noise=train_config.label_noise)
->>>>>>> 8d6f2877
 
     # Train models
     for i in range(1, train_config.num_models + 1):
         # Skip training model if it already exists
-<<<<<<< HEAD
         # """"
-=======
->>>>>>> 8d6f2877
         if not train_config.save_every_epoch:
             save_path = ds.get_save_path(train_config, None)
             if ds.check_if_exists(save_path, str(i + train_config.offset)):
                 print(
                     f"Model {i + train_config.offset} already exists. Skipping training.")
                 continue
-<<<<<<< HEAD
         # """
-=======
->>>>>>> 8d6f2877
         print("Training classifier %d / %d" % (i, train_config.num_models))
 
         # Get data loaders
@@ -138,19 +114,11 @@
         # print(len(val_loader.dataset))
         #exit(0)
         plist = []
-<<<<<<< HEAD
         # for t in train_loader:
         #     _,_,prop_l = t
         #     for k in prop_l:
         #         plist.append(k)
         # print(np.mean(plist))
-=======
-        for t in train_loader:
-            _, _, prop_l = t
-            for k in prop_l:
-                plist.append(k)
-
->>>>>>> 8d6f2877
         # Get model
         if dp_config is None:
             if data_config.name == "synthetic":
@@ -164,7 +132,6 @@
                 model_arch=train_config.model_arch)
 
         # Train model
-<<<<<<< HEAD
         if EXTRA:
             # model, (vloss, vacc, extras) = train(model, (train_loader, val_loader),
             model, (vloss, vacc) = train(model, (train_loader, val_loader),
@@ -183,15 +150,6 @@
                 "save_path_fn": ds.get_save_path},
                 shuffle_defense=shuffle_defense)
             # logger.add_result(data_config.value, vloss, vacc)
-=======
-        model, (vloss, vacc, extra_metrics) = train(model, (train_loader, val_loader),
-                                     train_config=train_config,
-                                     extra_options={
-            "curren_model_num": i + train_config.offset,
-            "save_path_fn": ds.get_save_path},
-            shuffle_defense=shuffle_defense)
-        logger.add_result(data_config.value, vloss, vacc, extra_metrics)
->>>>>>> 8d6f2877
 
         # If saving only the final model
         if not train_config.save_every_epoch:
@@ -212,12 +170,8 @@
                 indices = (train_ids, test_ids)
 
             # Save model
-<<<<<<< HEAD
             save_model(model, save_path, indices=indices)
             # exit(0)
-=======
-            save_model(model, save_path)
->>>>>>> 8d6f2877
 
             # Save logger
             logger.save()